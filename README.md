# LiPydomics 
_Dylan H. Ross and Jang Ho Cho_
  
  
## Overview
`lipydomics` is a Python package for performing standard lipidomics analysis protocols on data in an efficient and 
reproducible fashion. The primary modules in the package are `data`, `stats`, `plotting`, `identification` and 
`interactive`. The `data` module is responsible for storing lipidomics datasets, along with their associated metadata
and computed statistics. The `stats` module contains functions for computing statistics on a lipydomics `Dataset` 
instance and the `plotting` module has functions for generating various plots using computed statistics or the data
itself. The `identification` module has functions for identifying lipid features using different levels of information. 
The `interactive` module provides a more user-friendly text-based interface for performing lipidomics data analysis
for those who are not as familiar/comfortable with the more flexible Python API. 


## API
<<<<<<< HEAD
Documentation for the `lipydomics` API, organized by module, is available separately in [api.md](api.md). An example of 
a complete scripted analysis is included in [example_standard_analysis.py](example_standard_analysis.py). An additional 
example analysis (executed in a Jupyter notebook) is available [here](notebook_examples/API_Example.ipynb). 
=======
Documentation for the `lipydomics` API, organized by module, is available separately in [api.md](api.md). An example of a complete scripted analysis also included in [example_standard_analysis.py](example_standard_analysis.py).
>>>>>>> 96e2fdf6


## Interactive
Documentation for the `lipydomics.interactive` module is available separately in [interactive.md](interactive.md). A
complete example demonstrating use of the interactive module (executed in a Jupyter notebook) is also available 
[here](notebook_examples/Interactive_Example.ipynb).


## Support
If you have any questions or suggestions, or notice any bugs please feel free to contact dhross92@uw.edu or 
[file an issue](https://github.com/dylanhross/lipydomics/issues/new).


## License 
This software is made available under the [MIT license](LICENSE). We ask that if you use this package in published
work, please cite the appropriate literature. 
<|MERGE_RESOLUTION|>--- conflicted
+++ resolved
@@ -14,13 +14,10 @@
 
 
 ## API
-<<<<<<< HEAD
 Documentation for the `lipydomics` API, organized by module, is available separately in [api.md](api.md). An example of 
 a complete scripted analysis is included in [example_standard_analysis.py](example_standard_analysis.py). An additional 
 example analysis (executed in a Jupyter notebook) is available [here](notebook_examples/API_Example.ipynb). 
-=======
-Documentation for the `lipydomics` API, organized by module, is available separately in [api.md](api.md). An example of a complete scripted analysis also included in [example_standard_analysis.py](example_standard_analysis.py).
->>>>>>> 96e2fdf6
+
 
 
 ## Interactive
